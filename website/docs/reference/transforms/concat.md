--- conflicted
+++ resolved
@@ -39,15 +39,10 @@
 
 ```toml title="vector.toml"
 [transforms.my_transform_id]
-<<<<<<< HEAD
-  # REQUIRED
-  type = "concat" # must be: "concat"
-  inputs = ["my-source-id"] # example
-  items = ["first[..5]", "second[3..5]", "third[-5..]"] # example
-  target = "dest_field_name" # example
-
-  # OPTIONAL
-  joiner = " " # default
+  type = "concat" # required
+  inputs = ["my-source-id"] # required
+  items = ["first[..5]", "second[3..5]", "third[-5..]"] # required
+  target = "root_field_name" # required
 
 # Optional unit tests
 [[tests]]
@@ -66,12 +61,6 @@
     [[tests.outputs.conditions]]
       type = "check_fields"
       "dest_field_name.eq" = "check my style"
-=======
-  type = "concat" # required
-  inputs = ["my-source-id"] # required
-  items = ["first[..3]", "second[-5..]", "third[3..6]"] # required
-  target = "root_field_name" # required
->>>>>>> ddd54782
 ```
 
 </TabItem>
@@ -81,9 +70,27 @@
 [transforms.my_transform_id]
   type = "concat" # required
   inputs = ["my-source-id"] # required
-  items = ["first[..3]", "second[-5..]", "third[3..6]"] # required
+  items = ["first[..5]", "second[3..5]", "third[-5..]"] # required
   target = "root_field_name" # required
   joiner = " " # optional, default
+
+# Optional unit tests
+[[tests]]
+  name = "test_concat"
+
+  [[tests.inputs]]
+    insert_at = "my_transform_id"
+    type = "log"
+    [tests.inputs.log_fields]
+      first = "checking for errors"
+      second = "in my config"
+      third = "suits my style"
+
+  [[tests.outputs]]
+    extract_from = "my_transform_id"
+    [[tests.outputs.conditions]]
+      type = "check_fields"
+      "dest_field_name.eq" = "check my style"
 ```
 
 </TabItem>
